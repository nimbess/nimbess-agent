--- conflicted
+++ resolved
@@ -47,12 +47,8 @@
 	PORTINC   = "PortInc"
 	L2FORWARD = "L2Forward"
 	REPLICATE = "Replicate"
-<<<<<<< HEAD
-    DROPGATE  = 8192    // This needs to be adjusted if MAX_GATES in bess changes
     SOCKET_PATH = "/var/lib/nimbess/cni/u-%s"
-=======
 	URLFILTER = "UrlFilter"
->>>>>>> b1385726
 )
 
 // SupportedObjects contains the BESS objects supported by this driver
@@ -922,7 +918,6 @@
 			if err := d.deleteModule(fmt.Sprintf("%s_replicate", module.GetName())); err != nil {
 				return err
 			}
-<<<<<<< HEAD
 			log.Debug("Switch detected, deleting monitor PortOut")
 			if err := d.deleteModule(fmt.Sprintf("%s_monitor", module.GetName())); err != nil {
 				return err
@@ -931,10 +926,8 @@
 			if err := d.DeletePort(fmt.Sprintf("%s_monitor", module.GetName())); err != nil {
 				return err
 			}
-=======
 		} else if reflect.TypeOf(module) == reflect.TypeOf(&network.EgressPort{}) && !egress {
 			continue
->>>>>>> b1385726
 		} else {
 			if err := d.deleteModule(module.GetName()); err != nil {
 				return err
