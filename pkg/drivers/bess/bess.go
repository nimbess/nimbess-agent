--- conflicted
+++ resolved
@@ -545,7 +545,6 @@
 	var err error
 	var portDriver string
 
-<<<<<<< HEAD
 	if port.Virtual {
 		if port.DPDK {
 			portDriver = PMDPORT
@@ -557,28 +556,6 @@
 			if err != nil {
 				log.Errorf("Failure to serialize PMD port args: %v", pmdPortArg)
 				return errors.New("failed to serialize port args")
-=======
-	if port.DPDK {
-		return errors.New("DPDK ports are not currently supported")
-	}
-
-        if port.UnixSocket {
-		portDriver = UNIXPORT
-		portArg := &bess_pb.UnixSocketPortArg{Path: port.UnixPath}
-		portAny, err = ptypes.MarshalAny(portArg)
-		if err != nil {
-			log.Errorf("Failure to serialize kernel port args: %v", portArg)
-			return errors.New("failed to serialize port args")
-		}
-        } else if port.Virtual {
-		var vportArgs *bess_pb.VPortArg
-		portDriver = VPORT
-		if port.NamesSpace == "" {
-			// If no namespace, this must belong to default namespace so just provide IF Name and IP
-			vportArgs = &bess_pb.VPortArg{
-				Ifname:  port.IfaceName,
-				IpAddrs: []string{port.IPAddr},
->>>>>>> 32cb6cf3
 			}
 		} else {
 			var vportArgs *bess_pb.VPortArg
@@ -612,13 +589,23 @@
 			return errors.New("DPDK physical ports are not currently supported")
 		}
 		// Must be a kernel iface, use PCAP type port
-		portDriver = PCAPPORT
-		portArg := &bess_pb.PCAPPortArg{Dev: port.IfaceName}
-		portAny, err = ptypes.MarshalAny(portArg)
-		if err != nil {
-			log.Errorf("Failure to serialize kernel port args: %v", portArg)
-			return errors.New("failed to serialize port args")
-		}
+                if port.UnixSocket {
+                    portDriver = UNIXPORT
+                    portArg := &bess_pb.UnixSocketPortArg{Path: port.SocketPath}
+                    portAny, err = ptypes.MarshalAny(portArg)
+                    if err != nil {
+                            log.Errorf("Failure to serialize Unix Socket port args: %v", portArg)
+                            return errors.New("failed to serialize port args")
+                    }
+                } else {
+                    portDriver = PCAPPORT
+                    portArg := &bess_pb.PCAPPortArg{Dev: port.IfaceName}
+                    portAny, err = ptypes.MarshalAny(portArg)
+                    if err != nil {
+                            log.Errorf("Failure to serialize pcap port args: %v", portArg)
+                            return errors.New("failed to serialize port args")
+                    }
+            }
 	}
 
 	portRequest := &bess_pb.CreatePortRequest{
