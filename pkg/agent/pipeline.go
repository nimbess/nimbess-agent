--- conflicted
+++ resolved
@@ -143,17 +143,6 @@
 	// If module doesn't exist we need to create a copy
 	if newMod == nil {
 		log.Debugf("Creating copy of meta module for Linked list")
-<<<<<<< HEAD
-		newMod := deepcopy.Copy(module)
-		// Unique module names for pipeline use format <Module name>_<port name>
-		newName := fmt.Sprintf("%s_%s", newMod.(network.PipelineModule).GetName(), port)
-		// We can assert Module safely here because every complex module should always inherit Module
-		newMod.(network.PipelineModule).SetName(newName)
-		// Create new maps for gates, as new mappings will be built recursively
-		newMod.(network.PipelineModule).SetEGateMap(network.MakeGateMap())
-		newMod.(network.PipelineModule).SetIGateMap(network.MakeGateMap())
-=======
->>>>>>> b1385726
 		// Append new module to existing module list
 		newMod = createModFromMeta(module, port)
 		s.Modules = append(s.Modules, newMod)
