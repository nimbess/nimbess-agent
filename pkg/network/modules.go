// Copyright (c) 2019 Red Hat and/or its affiliates.
//
// Licensed under the Apache License, Version 2.0 (the "License");
// you may not use this file except in compliance with the License.
// You may obtain a copy of the License at:
//
//     http://www.apache.org/licenses/LICENSE-2.0
//
// Unless required by applicable law or agreed to in writing, software
// distributed under the License is distributed on an "AS IS" BASIS,
// WITHOUT WARRANTIES OR CONDITIONS OF ANY KIND, either express or implied.
// See the License for the specific language governing permissions and
// limitations under the License.

// Modules define network function types

// Package network contains all rendered network oriented resources for Nimbess
package network

import (
	log "github.com/sirupsen/logrus"
)

// Gate is a virtual port for a module for traffic to ingress or egress
type Gate uint64

// PipelineModule type to implement module updates
type PipelineModule interface {
	Connect(module PipelineModule, egress bool, gate *Gate) Gate
	Disconnect(gate Gate, egress bool)
	GetNextIGate() Gate
	GetNextEGate() Gate
	GetName() string
	SetName(s string)
	GetIGateMap() map[Gate]PipelineModule
	SetIGateMap(m map[Gate]PipelineModule)
	GetEGateMap() map[Gate]PipelineModule
	SetEGateMap(m map[Gate]PipelineModule)
	SetMeta(s string)
	GetMeta() string
}

// Module represents a generic Network Function.
// It contains ingress gates and egress gates for traffic flow, which map to the next connected module.
// Meta field is used to store the name of the Meta Pipeline Module from which this module was created
type Module struct {
	Meta   string
	Name   string
	IGates map[Gate]PipelineModule
	EGates map[Gate]PipelineModule
}

// Switch represents an L2 network switch.
// Extends Module and defines L2FIB table which holds a map of map to output Gates
// EGate 999 is always reserved in Switch for connecting to replicator
type Switch struct {
	Module
	L2FIB map[string]Gate
}

// Port represents a network interface
type Port struct {
	PortName   string
	Virtual    bool
	DPDK       bool
        UnixSocket bool
	IfaceName  string
	Network    string
	NamesSpace string
	IPAddr     string
	MacAddr    string
	Gateway    string
<<<<<<< HEAD
	SocketPath string
=======
        UnixPath   string //used in Socket Port and DPDK vhost-user
>>>>>>> 32cb6cf3
}

// IngressPort represents the RX side of a network interface
type IngressPort struct {
	Module
	*Port
}

// EgressPort represents the TX side of a network interface
type EgressPort struct {
	Module
	*Port
}

// GetName returns the Module's name
func (m *Module) GetName() string {
	return m.Name
}

// SetName sets the Module's name
func (m *Module) SetName(s string) {
	m.Name = s
}

// SetMeta sets the name of the Meta Pipeline Module used to create this Module
func (m *Module) SetMeta(s string) {
	m.Meta = s
}

// GetMeta gets the name of the Meta Pipeline Module used to create this Module
func (m *Module) GetMeta() string {
	return m.Meta
}

// Connect creates a connection between modules in either ingress/egress direction.
// module argument should be a pointer to Module type
// egress defines if this connection should apply to egress or ingress gate map
// gate defines a specific gate to use and not automatically get next gate
func (m *Module) Connect(module PipelineModule, egress bool, gate *Gate) Gate {
	var rGate Gate
	if egress {
		if gate != nil {
			rGate = *gate
		} else {
			rGate = m.GetNextEGate()
		}
		m.EGates[rGate] = module
		log.Debugf("Module %s egress gate: %d, wired to module: %s", m.Name, rGate, module.GetName())
	} else {
		if gate != nil {
			rGate = *gate
		} else {
			rGate = m.GetNextIGate()
		}
		m.IGates[rGate] = module
		log.Debugf("Module %s ingress gate: %d, wired to module: %s", m.Name, rGate, module.GetName())
	}
	return rGate
}

// Disconnect removes the connection in a Module's Egress or Ingress Gate Map
func (m *Module) Disconnect(gate Gate, egress bool) {
	if egress {
		delete(m.EGates, gate)
	} else {
		delete(m.IGates, gate)
	}
}

// GetNextIGate returns the next unused Ingress gate
func (m Module) GetNextIGate() Gate {
	return Gate(len(m.IGates))
}

// GetNextEGate returns the next unused Egress gate
func (m Module) GetNextEGate() Gate {
	return Gate(len(m.EGates))
}

// GetIGateMap returns the Ingress Gate Map for Module
func (m Module) GetIGateMap() map[Gate]PipelineModule {
	return m.IGates
}

// GetEGateMap returns the Egress Gate Map for Module
func (m Module) GetEGateMap() map[Gate]PipelineModule {
	return m.EGates
}

// SetIGateMap sets the Ingress Gate Map for a Module
func (m *Module) SetIGateMap(gMap map[Gate]PipelineModule) {
	m.IGates = gMap
}

// SetEGateMap sets the Egress Gate Map for a Module
func (m *Module) SetEGateMap(gMap map[Gate]PipelineModule) {
	m.IGates = gMap
}<|MERGE_RESOLUTION|>--- conflicted
+++ resolved
@@ -70,11 +70,7 @@
 	IPAddr     string
 	MacAddr    string
 	Gateway    string
-<<<<<<< HEAD
 	SocketPath string
-=======
-        UnixPath   string //used in Socket Port and DPDK vhost-user
->>>>>>> 32cb6cf3
 }
 
 // IngressPort represents the RX side of a network interface
